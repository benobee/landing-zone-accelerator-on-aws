/**
 *  Copyright 2022 Amazon.com, Inc. or its affiliates. All Rights Reserved.
 *
 *  Licensed under the Apache License, Version 2.0 (the "License"). You may not use this file except in compliance
 *  with the License. A copy of the License is located at
 *
 *      http://www.apache.org/licenses/LICENSE-2.0
 *
 *  or in the 'license' file accompanying this file. This file is distributed on an 'AS IS' BASIS, WITHOUT WARRANTIES
 *  OR CONDITIONS OF ANY KIND, express or implied. See the License for the specific language governing permissions
 *  and limitations under the License.
 */

import * as cdk from 'aws-cdk-lib';
import * as ssm from 'aws-cdk-lib/aws-ssm';
import { pascalCase } from 'change-case';
import { Construct } from 'constructs';

import { AccountsConfig, NetworkConfigTypes, VpcConfig, VpcTemplatesConfig } from '@aws-accelerator/config';
import {
  AssociateHostedZones,
  IResourceShareItem,
  KeyLookup,
  QueryLoggingConfigAssociation,
  ResolverFirewallRuleGroupAssociation,
  ResolverRuleAssociation,
  ResourceShare,
  ResourceShareItem,
  ResourceShareOwner,
  SsmParameter,
  SsmParameterType,
  TransitGatewayAttachment,
  TransitGatewayPrefixListReference,
  TransitGatewayRouteTableAssociation,
  TransitGatewayRouteTablePropagation,
  TransitGatewayStaticRoute,
  VpcPeering,
} from '@aws-accelerator/constructs';

import { Logger } from '../logger';
import { AcceleratorStack, AcceleratorStackProps } from './accelerator-stack';
import { KeyStack } from './key-stack';

interface Peering {
  name: string;
  requester: VpcConfig;
  accepter: VpcConfig;
  tags: cdk.CfnTag[] | undefined;
}

export class NetworkAssociationsStack extends AcceleratorStack {
  private accountsConfig: AccountsConfig;
  private key: cdk.aws_kms.Key;
  private logRetention: number;
  constructor(scope: Construct, id: string, props: AcceleratorStackProps) {
    super(scope, id, props);

    // Set private properties
    this.accountsConfig = props.accountsConfig;
    this.logRetention = props.globalConfig.cloudwatchLogRetentionInDays;

    this.key = new KeyLookup(this, 'AcceleratorKeyLookup', {
      accountId: props.accountsConfig.getAuditAccountId(),
      roleName: KeyStack.CROSS_ACCOUNT_ACCESS_ROLE_NAME,
      keyArnParameterName: KeyStack.ACCELERATOR_KEY_ARN_PARAMETER_NAME,
      logRetentionInDays: props.globalConfig.cloudwatchLogRetentionInDays,
    }).getKey();

    // Build Transit Gateway Maps
    const transitGateways = new Map<string, string>();
    const transitGatewayRouteTables = new Map<string, string>();
    const transitGatewayAttachments = new Map<string, string>();
    for (const tgwItem of props.networkConfig.transitGateways ?? []) {
      const accountId = props.accountsConfig.getAccountId(tgwItem.account);
      if (accountId === cdk.Stack.of(this).account && tgwItem.region == cdk.Stack.of(this).region) {
        const transitGatewayId = ssm.StringParameter.valueForStringParameter(
          this,
          `/accelerator/network/transitGateways/${tgwItem.name}/id`,
        );
        transitGateways.set(tgwItem.name, transitGatewayId);

        for (const routeTableItem of tgwItem.routeTables ?? []) {
          const transitGatewayRouteTableId = ssm.StringParameter.valueForStringParameter(
            this,
            `/accelerator/network/transitGateways/${tgwItem.name}/routeTables/${routeTableItem.name}/id`,
          );
          const key = `${tgwItem.name}_${routeTableItem.name}`;
          transitGatewayRouteTables.set(key, transitGatewayRouteTableId);
        }
      }
    }

    for (const vpcItem of [...props.networkConfig.vpcs, ...(props.networkConfig.vpcTemplates ?? [])] ?? []) {
      // Only perform operations for this account and region
      const accountNames = this.getVpcDeploymentDetails(vpcItem, true);

      if (vpcItem.region === cdk.Stack.of(this).region) {
        for (const tgwAttachmentItem of vpcItem.transitGatewayAttachments ?? []) {
          const accountId = props.accountsConfig.getAccountId(tgwAttachmentItem.transitGateway.account);
          if (accountId === cdk.Stack.of(this).account) {
            // Get the Transit Gateway ID
            const transitGatewayId = transitGateways.get(tgwAttachmentItem.transitGateway.name);
            if (transitGatewayId === undefined) {
              throw new Error(`Transit Gateway ${tgwAttachmentItem.transitGateway.name} not found`);
            }

            // Get the Transit Gateway Attachment ID
            for (const owningAccount of accountNames) {
              let transitGatewayAttachmentId;
              const owningAccountId = this.accountsConfig.getAccountId(owningAccount);
              const key = `${owningAccount}_${vpcItem.name}`;
              if (accountId === owningAccountId) {
                Logger.info(
                  `[network-associations-stack] Update route tables for attachment ${tgwAttachmentItem.name} from local account ${owningAccountId}`,
                );
                transitGatewayAttachmentId = ssm.StringParameter.valueForStringParameter(
                  this,
                  `/accelerator/network/vpc/${vpcItem.name}/transitGatewayAttachment/${tgwAttachmentItem.name}/id`,
                );
                transitGatewayAttachments.set(key, transitGatewayAttachmentId);
              } else {
                Logger.info(
                  `[network-associations-stack] Update route tables for attachment ${tgwAttachmentItem.name} from external account ${owningAccountId}`,
                );

                const transitGatewayAttachment = TransitGatewayAttachment.fromLookup(
                  this,
                  pascalCase(`${tgwAttachmentItem.name}${owningAccount}VpcTransitGatewayAttachment`),
                  {
                    name: tgwAttachmentItem.name,
                    owningAccountId,
                    transitGatewayId,
                    roleName: `AWSAccelerator-DescribeTgwAttachRole-${cdk.Stack.of(this).region}`,
                    kmsKey: this.key,
                    logRetentionInDays: this.logRetention,
                  },
                );
                // Build Transit Gateway Attachment Map
                transitGatewayAttachmentId = transitGatewayAttachment.transitGatewayAttachmentId;
                transitGatewayAttachments.set(key, transitGatewayAttachmentId);
              }

<<<<<<< HEAD
              // Evaluating TGW Routes

              // Evaluate Route Table Associations
              for (const routeTableItem of tgwAttachmentItem.routeTableAssociations ?? []) {
                const key = `${tgwAttachmentItem.transitGateway.name}_${routeTableItem}`;
                let id: string;
                if (NetworkConfigTypes.vpcConfig.is(vpcItem)) {
                  id = `${pascalCase(tgwAttachmentItem.name)}${pascalCase(routeTableItem)}Association`;
                } else {
                  id = `${pascalCase(tgwAttachmentItem.name)}${pascalCase(routeTableItem)}${pascalCase(
                    owningAccount,
                  )}Association`;
                }

                const transitGatewayRouteTableId = transitGatewayRouteTables.get(key);
                if (transitGatewayRouteTableId === undefined) {
                  throw new Error(`Transit Gateway Route Table ${key} not found`);
                }
=======
            // Evaluate Route Table Associations
            for (const routeTableItem of tgwAttachmentItem.routeTableAssociations ?? []) {
              const associationsKey = `${tgwAttachmentItem.transitGateway.name}_${routeTableItem}`;

              const transitGatewayRouteTableId = transitGatewayRouteTables.get(associationsKey);
              if (transitGatewayRouteTableId === undefined) {
                throw new Error(`Transit Gateway Route Table ${associationsKey} not found`);
              }
>>>>>>> 0448b3e2

                new TransitGatewayRouteTableAssociation(this, id, {
                  transitGatewayAttachmentId,
                  transitGatewayRouteTableId,
                });
              }

<<<<<<< HEAD
              // Evaluate Route Table Propagations
              for (const routeTableItem of tgwAttachmentItem.routeTablePropagations ?? []) {
                const key = `${tgwAttachmentItem.transitGateway.name}_${routeTableItem}`;
                let id: string;
                if (NetworkConfigTypes.vpcConfig.is(vpcItem)) {
                  id = `${pascalCase(tgwAttachmentItem.name)}${pascalCase(routeTableItem)}Propagation`;
                } else {
                  id = `${pascalCase(tgwAttachmentItem.name)}${pascalCase(routeTableItem)}${pascalCase(
                    owningAccount,
                  )}Propagation`;
                }

                const transitGatewayRouteTableId = transitGatewayRouteTables.get(key);
                if (transitGatewayRouteTableId === undefined) {
                  throw new Error(`Transit Gateway Route Table ${key} not found`);
                }
=======
            // Evaluate Route Table Propagations
            for (const routeTableItem of tgwAttachmentItem.routeTablePropagations ?? []) {
              const propagationsKey = `${tgwAttachmentItem.transitGateway.name}_${routeTableItem}`;

              const transitGatewayRouteTableId = transitGatewayRouteTables.get(propagationsKey);
              if (transitGatewayRouteTableId === undefined) {
                throw new Error(`Transit Gateway Route Table ${propagationsKey} not found`);
              }
>>>>>>> 0448b3e2

                new TransitGatewayRouteTablePropagation(this, id, {
                  transitGatewayAttachmentId,
                  transitGatewayRouteTableId,
                });
              }
            }
          }
        }
      }
    }

    //
    // Build prefix list map
    //
    const prefixListMap = new Map<string, string>();
    for (const prefixListItem of props.networkConfig.prefixLists ?? []) {
      // Check if the set belongs in this account/region
      const accountIds = prefixListItem.accounts.map(item => {
        return props.accountsConfig.getAccountId(item);
      });
      const regions = prefixListItem.regions.map(item => {
        return item.toString();
      });

      if (accountIds.includes(cdk.Stack.of(this).account) && regions.includes(cdk.Stack.of(this).region)) {
        const prefixListId = cdk.aws_ssm.StringParameter.valueForStringParameter(
          this,
          `/accelerator/network/prefixList/${prefixListItem.name}/id`,
        );
        prefixListMap.set(prefixListItem.name, prefixListId);
      }
    }

    //
    // Evaluate Transit Gateway Static Routes
    // and prefix list references
    //
    for (const tgwItem of props.networkConfig.transitGateways ?? []) {
      if (
        cdk.Stack.of(this).account === props.accountsConfig.getAccountId(tgwItem.account) &&
        cdk.Stack.of(this).region === tgwItem.region
      ) {
        for (const routeTableItem of tgwItem.routeTables ?? []) {
          const transitGatewayRouteTableId = cdk.aws_ssm.StringParameter.valueForStringParameter(
            this,
            `/accelerator/network/transitGateways/${tgwItem.name}/routeTables/${routeTableItem.name}/id`,
          );

          for (const routeItem of routeTableItem.routes ?? []) {
            // Throw exception when a blackhole route and a VPC attachment is presented.
            if (routeItem.blackhole && routeItem.attachment) {
              throw new Error(
                `[network-associations-stack] Transit gateway route specifies both blackhole and attachment target. Please choose only one.`,
              );
            }

            if (routeItem.destinationCidrBlock && routeItem.destinationPrefixList) {
              throw new Error(
                `[network-associations-stack] Transit gateway route using destination and destinationPrefixList. Please choose only one destination type`,
              );
            }

            //
            // Create static routes
            //
            if (routeItem.destinationCidrBlock) {
              let routeTableId = '';
              let transitGatewayAttachmentId: string | undefined = undefined;
              if (routeItem.blackhole) {
                Logger.info(
                  `[network-associations-stack] Adding blackhole route ${routeItem.destinationCidrBlock} to TGW route table ${routeTableItem.name} for TGW ${tgwItem.name} in account: ${tgwItem.account}`,
                );
                routeTableId = `${routeTableItem.name}-${routeItem.destinationCidrBlock}-blackhole`;
              }

              if (routeItem.attachment) {
                Logger.info(
                  `[network-associations-stack] Adding route ${routeItem.destinationCidrBlock} to TGW route table ${routeTableItem.name} for TGW ${tgwItem.name} in account: ${tgwItem.account}`,
                );
<<<<<<< HEAD
                id = `${routeTableItem.name}-${routeItem.destinationCidrBlock}-${routeItem.attachment.vpcName}-${routeItem.attachment.account}`;
                const key = `${routeItem.attachment.account}_${routeItem.attachment.vpcName}`;
=======
                routeTableId = `${routeTableItem.name}-${routeItem.destinationCidrBlock}-${routeItem.attachment.vpcName}-${routeItem.attachment.account}`;
>>>>>>> 0448b3e2

                // Get TGW attachment ID
                transitGatewayAttachmentId = transitGatewayAttachments.get(key);

                if (!transitGatewayAttachmentId) {
                  throw new Error(
                    `[network-associations-stack] Unable to locate transit gateway attachment ID for route table item ${routeTableItem.name}`,
                  );
                }
              }

              // Create static route
              new TransitGatewayStaticRoute(this, routeTableId, {
                transitGatewayRouteTableId,
                blackhole: routeItem.blackhole,
                destinationCidrBlock: routeItem.destinationCidrBlock,
                transitGatewayAttachmentId,
              });
            }

            //
            // Create prefix list references
            //
            if (routeItem.destinationPrefixList) {
              // Get PL ID from map
              const prefixListId = prefixListMap.get(routeItem.destinationPrefixList);
              if (!prefixListId) {
                throw new Error(
                  `[network-associations-stack] Prefix list ${routeItem.destinationPrefixList} not found`,
                );
              }

              let plId = '';
              let transitGatewayAttachmentId: string | undefined = undefined;
              if (routeItem.blackhole) {
                Logger.info(
                  `[network-associations-stack] Adding blackhole prefix list reference ${routeItem.destinationPrefixList} to TGW route table ${routeTableItem.name} for TGW ${tgwItem.name} in account: ${tgwItem.account}`,
                );
                plId = pascalCase(`${routeTableItem.name}${routeItem.destinationPrefixList}Blackhole`);
              }
              if (routeItem.attachment) {
                Logger.info(
                  `[network-associations-stack] Adding prefix list reference ${routeItem.destinationPrefixList} to TGW route table ${routeTableItem.name} for TGW ${tgwItem.name} in account: ${tgwItem.account}`,
                );
                plId = pascalCase(
                  `${routeTableItem.name}${routeItem.destinationPrefixList}${routeItem.attachment.vpcName}${routeItem.attachment.account}`,
                );
                const key = `${routeItem.attachment.account}_${routeItem.attachment.vpcName}`;

                // Get TGW attachment ID
                transitGatewayAttachmentId = transitGatewayAttachments.get(key);

                if (!transitGatewayAttachmentId) {
                  throw new Error(
                    `[network-associations-stack] Unable to locate transit gateway attachment ID for route table item ${routeTableItem.name}`,
                  );
                }
              }

              // Create prefix list reference
              new TransitGatewayPrefixListReference(this, plId, {
                prefixListId,
                blackhole: routeItem.blackhole,
                transitGatewayAttachmentId,
                transitGatewayRouteTableId,
                logGroupKmsKey: this.key,
                logRetentionInDays: this.logRetention,
              });
            }
          }
        }
      }
    }

    //
    // Get the Central Endpoints VPC, there should only be one.
    // Only care if the VPC is defined within this account and region
    //
    let centralEndpointVpc = undefined;
    const centralEndpointVpcs = props.networkConfig.vpcs.filter(
      item =>
        item.interfaceEndpoints?.central &&
        props.accountsConfig.getAccountId(item.account) === cdk.Stack.of(this).account &&
        item.region === cdk.Stack.of(this).region,
    );

    if (props.partition !== 'aws' && centralEndpointVpcs.length > 0) {
      throw new Error('Central Endpoint VPC is only possible in commercial regions');
    }

    if (centralEndpointVpcs.length > 1) {
      throw new Error(`multiple (${centralEndpointVpcs.length}) central endpoint vpcs detected, should only be one`);
    }
    centralEndpointVpc = centralEndpointVpcs[0];

    if (centralEndpointVpc) {
      Logger.info(
        '[network-associations-stack] Central endpoints VPC detected, share private hosted zone with member VPCs',
      );

      // Generate list of accounts with VPCs that needed to set up share
      const accountIds: string[] = [];
      for (const vpcItem of [...props.networkConfig.vpcs, ...(props.networkConfig.vpcTemplates ?? [])] ?? []) {
        // Only perform operations for this account and region
        const vpcAccountIds = this.getVpcDeploymentDetails(vpcItem);

        if (
          vpcAccountIds.has(cdk.Stack.of(this).account) &&
          vpcItem.region === cdk.Stack.of(this).region &&
          vpcItem.useCentralEndpoints
        ) {
          for (const accountId of vpcAccountIds) {
            if (!accountIds.includes(accountId)) {
              accountIds.push(accountId);
            }
          }
        }
      }

      // Create list of hosted zone ids from SSM Params
      const hostedZoneIds: string[] = [];
      for (const endpointItem of centralEndpointVpc.interfaceEndpoints?.endpoints ?? []) {
        const hostedZoneId = cdk.aws_ssm.StringParameter.valueForStringParameter(
          this,
          `/accelerator/network/vpc/${centralEndpointVpc.name}/route53/hostedZone/${endpointItem.service}/id`,
        );
        hostedZoneIds.push(hostedZoneId);
      }

      // Custom resource to associate hosted zones
      new AssociateHostedZones(this, 'AssociateHostedZones', {
        accountIds,
        hostedZoneIds,
        hostedZoneAccountId: cdk.Stack.of(this).account,
        roleName: `AWSAccelerator-EnableCentralEndpointsRole-${cdk.Stack.of(this).region}`,
        tagFilters: [
          {
            key: 'accelerator:use-central-endpoints',
            value: 'true',
          },
          {
            key: 'accelerator:central-endpoints-account-id',
            value: props.accountsConfig.getAccountId(centralEndpointVpc.account),
          },
        ],
        kmsKey: this.key,
        logRetentionInDays: this.logRetention,
      });
    }

    //
    // Route 53 Resolver associations
    //
    const dnsFirewallMap = new Map<string, string>();
    const queryLogMap = new Map<string, string>();
    const resolverRuleMap = new Map<string, string>();
    const centralNetworkConfig = props.networkConfig.centralNetworkServices;

    for (const vpcItem of [...props.networkConfig.vpcs, ...(props.networkConfig.vpcTemplates ?? [])] ?? []) {
      // Only deploy to VPCs for this account and region
      const vpcAccountIds = this.getVpcDeploymentDetails(vpcItem);

      if (vpcAccountIds.has(cdk.Stack.of(this).account) && vpcItem.region === cdk.Stack.of(this).region) {
        // DNS firewall rule group associations
        for (const firewallItem of vpcItem.dnsFirewallRuleGroups ?? []) {
          // Throw error if centralNetworkConfig is undefined
          if (!centralNetworkConfig) {
            throw new Error('[network-associations-stack] centralNetworkServices is undefined');
          }

          // Get VPC ID
          const vpcId = cdk.aws_ssm.StringParameter.valueForStringParameter(
            this,
            `/accelerator/network/vpc/${vpcItem.name}/id`,
          );

          // Skip lookup if already added to map
          if (!dnsFirewallMap.has(firewallItem.name)) {
            if (centralNetworkConfig?.delegatedAdminAccount) {
              const owningAccountId = props.accountsConfig.getAccountId(centralNetworkConfig.delegatedAdminAccount);

              // Get SSM parameter if this is the owning account
              if (owningAccountId === cdk.Stack.of(this).account) {
                const ruleId = cdk.aws_ssm.StringParameter.valueForStringParameter(
                  this,
                  `/accelerator/network/route53Resolver/firewall/ruleGroups/${firewallItem.name}/id`,
                );
                dnsFirewallMap.set(firewallItem.name, ruleId);
              } else {
                // Get ID from the resource share
                const ruleId = this.getResourceShare(
                  vpcItem.name,
                  `${firewallItem.name}_ResolverFirewallRuleGroupShare`,
                  'route53resolver:FirewallRuleGroup',
                  owningAccountId,
                ).resourceShareItemId;
                dnsFirewallMap.set(firewallItem.name, ruleId);
              }
            }
          }

          // Create association
          if (!dnsFirewallMap.get(firewallItem.name)) {
            throw new Error(
              `[network-associations-stack] Could not find existing DNS firewall rule group ${firewallItem.name}`,
            );
          }
          Logger.info(
            `[network-associations-stack] Add DNS firewall rule group ${firewallItem.name} to ${vpcItem.name}`,
          );

          new ResolverFirewallRuleGroupAssociation(
            this,
            pascalCase(`${vpcItem.name}${firewallItem.name}RuleGroupAssociation`),
            {
              firewallRuleGroupId: dnsFirewallMap.get(firewallItem.name)!,
              priority: firewallItem.priority,
              vpcId: vpcId,
              mutationProtection: firewallItem.mutationProtection,
              tags: firewallItem.tags,
            },
          );
        }

        //
        // Route 53 query logging configuration associations
        //
        for (const configItem of vpcItem.queryLogs ?? []) {
          // Throw error if centralNetworkConfig is undefined
          if (!centralNetworkConfig) {
            throw new Error('[network-associations-stack] centralNetworkServices is undefined');
          }

          // Get VPC ID
          const vpcId = cdk.aws_ssm.StringParameter.valueForStringParameter(
            this,
            `/accelerator/network/vpc/${vpcItem.name}/id`,
          );

          // Determine query log destination(s)
          const configNames: string[] = [];
          if (centralNetworkConfig.route53Resolver?.queryLogs?.destinations.includes('s3')) {
            configNames.push(`${configItem}-s3`);
          }
          if (centralNetworkConfig.route53Resolver?.queryLogs?.destinations.includes('cloud-watch-logs')) {
            configNames.push(`${configItem}-cwl`);
          }

          if (centralNetworkConfig?.delegatedAdminAccount) {
            const owningAccountId = props.accountsConfig.getAccountId(centralNetworkConfig.delegatedAdminAccount);

            // Get SSM parameter if this is the owning account
            for (const nameItem of configNames) {
              // Skip lookup if already added to map
              if (!queryLogMap.has(nameItem)) {
                if (owningAccountId === cdk.Stack.of(this).account) {
                  const configId = cdk.aws_ssm.StringParameter.valueForStringParameter(
                    this,
                    `/accelerator/network/route53Resolver/queryLogConfigs/${nameItem}/id`,
                  );
                  queryLogMap.set(nameItem, configId);
                } else {
                  // Get ID from the resource share
                  const configId = this.getResourceShare(
                    vpcItem.name,
                    `${nameItem}_QueryLogConfigShare`,
                    'route53resolver:ResolverQueryLogConfig',
                    owningAccountId,
                  ).resourceShareItemId;
                  queryLogMap.set(nameItem, configId);
                }
              }
            }

            // Create association
            for (const nameItem of configNames) {
              if (!queryLogMap.get(nameItem)) {
                throw new Error(
                  `[network-associations-stack] Could not find existing DNS query log config ${nameItem}`,
                );
              }
              Logger.info(`[network-associations-stack] Add DNS query log config ${nameItem} to ${vpcItem.name}`);
              new QueryLoggingConfigAssociation(this, pascalCase(`${vpcItem.name}${nameItem}QueryLogAssociation`), {
                resolverQueryLogConfigId: queryLogMap.get(nameItem),
                vpcId: vpcId,
              });
            }
          }
        }

        //
        // Route 53 resolver rule associations
        //
        for (const ruleItem of vpcItem.resolverRules ?? []) {
          // Throw error if centralNetworkConfig is undefined
          if (!centralNetworkConfig) {
            throw new Error('[network-associations-stack] centralNetworkServices is undefined');
          }

          // Get VPC ID
          const vpcId = cdk.aws_ssm.StringParameter.valueForStringParameter(
            this,
            `/accelerator/network/vpc/${vpcItem.name}/id`,
          );

          // Skip lookup if already added to map
          if (!resolverRuleMap.has(ruleItem)) {
            if (centralNetworkConfig?.delegatedAdminAccount) {
              const owningAccountId = props.accountsConfig.getAccountId(centralNetworkConfig.delegatedAdminAccount);

              // Get SSM parameter if this is the owning account
              if (owningAccountId === cdk.Stack.of(this).account) {
                const ruleId = cdk.aws_ssm.StringParameter.valueForStringParameter(
                  this,
                  `/accelerator/network/route53Resolver/rules/${ruleItem}/id`,
                );
                resolverRuleMap.set(ruleItem, ruleId);
              } else {
                // Get ID from the resource share
                const ruleId = this.getResourceShare(
                  vpcItem.name,
                  `${ruleItem}_ResolverRule`,
                  'route53resolver:ResolverRule',
                  owningAccountId,
                ).resourceShareItemId;
                resolverRuleMap.set(ruleItem, ruleId);
              }
            }
          }

          // Create association
          if (!resolverRuleMap.get(ruleItem)) {
            throw new Error(`[network-associations-stack] Could not find existing Route 53 Resolver rule ${ruleItem}`);
          }
          Logger.info(`[network-associations-stack] Add Route 53 Resolver rule ${ruleItem} to ${vpcItem.name}`);
          new ResolverRuleAssociation(this, pascalCase(`${vpcItem.name}${ruleItem}RuleAssociation`), {
            resolverRuleId: resolverRuleMap.get(ruleItem)!,
            vpcId: vpcId,
          });
        }
      }
    }

    //
    // Check for VPC peering connections
    //
    const peeringList: Peering[] = [];
    for (const peering of props.networkConfig.vpcPeering ?? []) {
      // Check to ensure only two VPCs are defined
      if (peering.vpcs.length > 2) {
        throw new Error(`[network-vpc-stack] VPC peering connection ${peering.name} has more than two VPCs defined`);
      }

      // Get requester and accepter VPC configurations
      const requesterVpc = props.networkConfig.vpcs.filter(item => item.name === peering.vpcs[0]);
      const accepterVpc = props.networkConfig.vpcs.filter(item => item.name === peering.vpcs[1]);

      if (requesterVpc.length === 1 && accepterVpc.length === 1) {
        const requesterAccountId = props.accountsConfig.getAccountId(requesterVpc[0].account);

        // Check if requester VPC is in this account and region
        if (cdk.Stack.of(this).account === requesterAccountId && cdk.Stack.of(this).region === requesterVpc[0].region) {
          peeringList.push({
            name: peering.name,
            requester: requesterVpc[0],
            accepter: accepterVpc[0],
            tags: peering.tags,
          });
        }
      }
    }

    // Create VPC peering connections
    for (const peering of peeringList ?? []) {
      // Get account IDs
      const requesterAccountId = props.accountsConfig.getAccountId(peering.requester.account);
      const accepterAccountId = props.accountsConfig.getAccountId(peering.accepter.account);

      // Get SSM parameters
      const requesterVpcId = cdk.aws_ssm.StringParameter.valueForStringParameter(
        this,
        `/accelerator/network/vpc/${peering.requester.name}/id`,
      );

      let accepterVpcId: string;
      let accepterRoleName: string | undefined = undefined;
      if (requesterAccountId !== accepterAccountId) {
        accepterVpcId = new SsmParameter(this, pascalCase(`SsmParamLookup${peering.name}`), {
          region: peering.accepter.region,
          partition: cdk.Stack.of(this).partition,
          parameter: {
            name: `/accelerator/network/vpc/${peering.accepter.name}/id`,
            accountId: accepterAccountId,
            roleName: `AWSAccelerator-VpcPeeringRole-${peering.accepter.region}`,
          },
          invokingAccountID: cdk.Stack.of(this).account,
          type: SsmParameterType.GET,
        }).value;

        accepterRoleName = `AWSAccelerator-VpcPeeringRole-${peering.accepter.region}`;
      } else {
        accepterVpcId = cdk.aws_ssm.StringParameter.valueForStringParameter(
          this,
          `/accelerator/network/vpc/${peering.accepter.name}/id`,
        );
      }

      // Create VPC peering
      Logger.info(
        `[network-associations-stack] Create VPC peering ${peering.name} between ${peering.requester.name} and ${peering.accepter.name}`,
      );
      const vpcPeering = new VpcPeering(this, `${peering.name}VpcPeering`, {
        name: peering.name,
        peerOwnerId: accepterAccountId,
        peerRegion: peering.accepter.region,
        peerVpcId: accepterVpcId,
        peerRoleName: accepterRoleName,
        vpcId: requesterVpcId,
        tags: peering.tags ?? [],
      });
      new cdk.aws_ssm.StringParameter(this, pascalCase(`SsmParam${pascalCase(peering.name)}VpcPeering`), {
        parameterName: `/accelerator/network/vpcPeering/${peering.name}/id`,
        stringValue: vpcPeering.peeringId,
      });

      // Put cross-account SSM parameter if necessary
      if (requesterAccountId !== accepterAccountId) {
        new SsmParameter(this, pascalCase(`CrossAcctSsmParam${pascalCase(peering.name)}VpcPeering`), {
          region: peering.accepter.region,
          partition: cdk.Stack.of(this).partition,
          parameter: {
            name: `/accelerator/network/vpcPeering/${peering.name}/id`,
            accountId: accepterAccountId,
            roleName: `AWSAccelerator-VpcPeeringRole-${peering.accepter.region}`,
            value: vpcPeering.peeringId,
          },
          invokingAccountID: cdk.Stack.of(this).account,
          type: SsmParameterType.PUT,
        });
      }
    }

    Logger.info('[network-associations-stack] Completed stack synthesis');
  }

  /**
   * Get the resource ID from a RAM share.
   *
   * @param vpcName
   * @param resourceShareName
   * @param itemType
   * @param owningAccountId
   */
  private getResourceShare(
    vpcName: string,
    resourceShareName: string,
    itemType: string,
    owningAccountId: string,
  ): IResourceShareItem {
    // Generate a logical ID
    const resourceName = resourceShareName.split('_')[0];
    const logicalId = `${vpcName}${resourceName}${itemType.split(':')[1]}`;

    // Lookup resource share
    const resourceShare = ResourceShare.fromLookup(this, pascalCase(`${logicalId}Share`), {
      resourceShareOwner: ResourceShareOwner.OTHER_ACCOUNTS,
      resourceShareName: resourceShareName,
      owningAccountId,
    });

    // Represents the item shared by RAM
    return ResourceShareItem.fromLookup(this, pascalCase(`${logicalId}`), {
      resourceShare,
      resourceShareItemType: itemType,
      kmsKey: this.key,
      logRetentionInDays: this.logRetention,
    });
  }

  /**
   * Get the account ID(s) a VPC will be deployed to.
   * @param vpcItem
   * @returns
   */
  private getVpcDeploymentDetails(vpcItem: VpcConfig | VpcTemplatesConfig, accountNames?: boolean): Set<string> {
    const accounts = new Set<string>();

    // Set account IDs
    if (NetworkConfigTypes.vpcConfig.is(vpcItem)) {
      if (accountNames) {
        accounts.add(vpcItem.account);
      } else {
        accounts.add(this.accountsConfig.getAccountId(vpcItem.account));
      }
    } else {
      // Check if accounts/OUs are defined
      if (!vpcItem.deploymentTargets.organizationalUnits && !vpcItem.deploymentTargets.accounts) {
        throw new Error(
          `[network-associations-stack] VPC ${vpcItem.name} does not specify account(s) or OU(s) for deployment. Please specify in deploymentTarget property.`,
        );
      }
      // We ignore excluded regions for VPC templates since the region is explicit
      if (vpcItem.deploymentTargets.excludedRegions) {
        Logger.info(
          `[network-associations-stack] VPC ${vpcItem.name} deployment target includes excludedRegions property. This property will be ignored.`,
        );
      }

      // Filter relevant accounts based on OU mapping
      let ouAccountNames: string[] = [];
      if (vpcItem.deploymentTargets.organizationalUnits) {
        let ouAccounts = [...this.accountsConfig.mandatoryAccounts, ...this.accountsConfig.workloadAccounts];

        if (!vpcItem.deploymentTargets.organizationalUnits.includes('Root')) {
          ouAccounts = [...this.accountsConfig.mandatoryAccounts, ...this.accountsConfig.workloadAccounts].filter(
            item => vpcItem.deploymentTargets.organizationalUnits.includes(item.organizationalUnit),
          );
        }

        ouAccountNames = ouAccounts.map(item => {
          return item.name;
        });
      }

      // Filter excluded accounts
      let filteredAccounts = [...ouAccountNames, ...(vpcItem.deploymentTargets.accounts ?? [])];
      if (vpcItem.deploymentTargets.excludedAccounts) {
        filteredAccounts = [...ouAccountNames, ...(vpcItem.deploymentTargets.accounts ?? [])].filter(
          item => !vpcItem.deploymentTargets.excludedAccounts.includes(item),
        );
      }

      if (accountNames) {
        filteredAccounts.forEach(item => accounts.add(item));
      } else {
        filteredAccounts.forEach(item => accounts.add(this.accountsConfig.getAccountId(item)));
      }
    }
    return accounts;
  }
}<|MERGE_RESOLUTION|>--- conflicted
+++ resolved
@@ -16,7 +16,7 @@
 import { pascalCase } from 'change-case';
 import { Construct } from 'constructs';
 
-import { AccountsConfig, NetworkConfigTypes, VpcConfig, VpcTemplatesConfig } from '@aws-accelerator/config';
+import { VpcConfig } from '@aws-accelerator/config';
 import {
   AssociateHostedZones,
   IResourceShareItem,
@@ -49,15 +49,10 @@
 }
 
 export class NetworkAssociationsStack extends AcceleratorStack {
-  private accountsConfig: AccountsConfig;
   private key: cdk.aws_kms.Key;
   private logRetention: number;
   constructor(scope: Construct, id: string, props: AcceleratorStackProps) {
     super(scope, id, props);
-
-    // Set private properties
-    this.accountsConfig = props.accountsConfig;
-    this.logRetention = props.globalConfig.cloudwatchLogRetentionInDays;
 
     this.key = new KeyLookup(this, 'AcceleratorKeyLookup', {
       accountId: props.accountsConfig.getAuditAccountId(),
@@ -65,6 +60,7 @@
       keyArnParameterName: KeyStack.ACCELERATOR_KEY_ARN_PARAMETER_NAME,
       logRetentionInDays: props.globalConfig.cloudwatchLogRetentionInDays,
     }).getKey();
+    this.logRetention = props.globalConfig.cloudwatchLogRetentionInDays;
 
     // Build Transit Gateway Maps
     const transitGateways = new Map<string, string>();
@@ -90,14 +86,13 @@
       }
     }
 
-    for (const vpcItem of [...props.networkConfig.vpcs, ...(props.networkConfig.vpcTemplates ?? [])] ?? []) {
-      // Only perform operations for this account and region
-      const accountNames = this.getVpcDeploymentDetails(vpcItem, true);
-
-      if (vpcItem.region === cdk.Stack.of(this).region) {
+    for (const vpcItem of props.networkConfig.vpcs ?? []) {
+      if (vpcItem.region == cdk.Stack.of(this).region) {
         for (const tgwAttachmentItem of vpcItem.transitGatewayAttachments ?? []) {
           const accountId = props.accountsConfig.getAccountId(tgwAttachmentItem.transitGateway.account);
           if (accountId === cdk.Stack.of(this).account) {
+            const owningAccountId = props.accountsConfig.getAccountId(vpcItem.account);
+
             // Get the Transit Gateway ID
             const transitGatewayId = transitGateways.get(tgwAttachmentItem.transitGateway.name);
             if (transitGatewayId === undefined) {
@@ -105,61 +100,41 @@
             }
 
             // Get the Transit Gateway Attachment ID
-            for (const owningAccount of accountNames) {
-              let transitGatewayAttachmentId;
-              const owningAccountId = this.accountsConfig.getAccountId(owningAccount);
-              const key = `${owningAccount}_${vpcItem.name}`;
-              if (accountId === owningAccountId) {
-                Logger.info(
-                  `[network-associations-stack] Update route tables for attachment ${tgwAttachmentItem.name} from local account ${owningAccountId}`,
-                );
-                transitGatewayAttachmentId = ssm.StringParameter.valueForStringParameter(
-                  this,
-                  `/accelerator/network/vpc/${vpcItem.name}/transitGatewayAttachment/${tgwAttachmentItem.name}/id`,
-                );
-                transitGatewayAttachments.set(key, transitGatewayAttachmentId);
-              } else {
-                Logger.info(
-                  `[network-associations-stack] Update route tables for attachment ${tgwAttachmentItem.name} from external account ${owningAccountId}`,
-                );
-
-                const transitGatewayAttachment = TransitGatewayAttachment.fromLookup(
-                  this,
-                  pascalCase(`${tgwAttachmentItem.name}${owningAccount}VpcTransitGatewayAttachment`),
-                  {
-                    name: tgwAttachmentItem.name,
-                    owningAccountId,
-                    transitGatewayId,
-                    roleName: `AWSAccelerator-DescribeTgwAttachRole-${cdk.Stack.of(this).region}`,
-                    kmsKey: this.key,
-                    logRetentionInDays: this.logRetention,
-                  },
-                );
-                // Build Transit Gateway Attachment Map
-                transitGatewayAttachmentId = transitGatewayAttachment.transitGatewayAttachmentId;
-                transitGatewayAttachments.set(key, transitGatewayAttachmentId);
-              }
-
-<<<<<<< HEAD
-              // Evaluating TGW Routes
-
-              // Evaluate Route Table Associations
-              for (const routeTableItem of tgwAttachmentItem.routeTableAssociations ?? []) {
-                const key = `${tgwAttachmentItem.transitGateway.name}_${routeTableItem}`;
-                let id: string;
-                if (NetworkConfigTypes.vpcConfig.is(vpcItem)) {
-                  id = `${pascalCase(tgwAttachmentItem.name)}${pascalCase(routeTableItem)}Association`;
-                } else {
-                  id = `${pascalCase(tgwAttachmentItem.name)}${pascalCase(routeTableItem)}${pascalCase(
-                    owningAccount,
-                  )}Association`;
-                }
-
-                const transitGatewayRouteTableId = transitGatewayRouteTables.get(key);
-                if (transitGatewayRouteTableId === undefined) {
-                  throw new Error(`Transit Gateway Route Table ${key} not found`);
-                }
-=======
+            let transitGatewayAttachmentId;
+            const key = `${vpcItem.account}_${vpcItem.name}`;
+            if (accountId === owningAccountId) {
+              Logger.info(
+                `[network-associations-stack] Update route tables for attachment ${tgwAttachmentItem.name} from local account ${owningAccountId}`,
+              );
+              transitGatewayAttachmentId = ssm.StringParameter.valueForStringParameter(
+                this,
+                `/accelerator/network/vpc/${vpcItem.name}/transitGatewayAttachment/${tgwAttachmentItem.name}/id`,
+              );
+              transitGatewayAttachments.set(key, transitGatewayAttachmentId);
+            } else {
+              Logger.info(
+                `[network-associations-stack] Update route tables for attachment ${tgwAttachmentItem.name} from external account ${owningAccountId}`,
+              );
+
+              const transitGatewayAttachment = TransitGatewayAttachment.fromLookup(
+                this,
+                pascalCase(`${tgwAttachmentItem.name}VpcTransitGatewayAttachment`),
+                {
+                  name: tgwAttachmentItem.name,
+                  owningAccountId,
+                  transitGatewayId,
+                  roleName: `AWSAccelerator-DescribeTgwAttachRole-${cdk.Stack.of(this).region}`,
+                  kmsKey: this.key,
+                  logRetentionInDays: this.logRetention,
+                },
+              );
+              // Build Transit Gateway Attachment Map
+              transitGatewayAttachmentId = transitGatewayAttachment.transitGatewayAttachmentId;
+              transitGatewayAttachments.set(key, transitGatewayAttachmentId);
+            }
+
+            // Evaluating TGW Routes
+
             // Evaluate Route Table Associations
             for (const routeTableItem of tgwAttachmentItem.routeTableAssociations ?? []) {
               const associationsKey = `${tgwAttachmentItem.transitGateway.name}_${routeTableItem}`;
@@ -168,32 +143,17 @@
               if (transitGatewayRouteTableId === undefined) {
                 throw new Error(`Transit Gateway Route Table ${associationsKey} not found`);
               }
->>>>>>> 0448b3e2
-
-                new TransitGatewayRouteTableAssociation(this, id, {
+
+              new TransitGatewayRouteTableAssociation(
+                this,
+                `${pascalCase(tgwAttachmentItem.name)}${pascalCase(routeTableItem)}Association`,
+                {
                   transitGatewayAttachmentId,
                   transitGatewayRouteTableId,
-                });
-              }
-
-<<<<<<< HEAD
-              // Evaluate Route Table Propagations
-              for (const routeTableItem of tgwAttachmentItem.routeTablePropagations ?? []) {
-                const key = `${tgwAttachmentItem.transitGateway.name}_${routeTableItem}`;
-                let id: string;
-                if (NetworkConfigTypes.vpcConfig.is(vpcItem)) {
-                  id = `${pascalCase(tgwAttachmentItem.name)}${pascalCase(routeTableItem)}Propagation`;
-                } else {
-                  id = `${pascalCase(tgwAttachmentItem.name)}${pascalCase(routeTableItem)}${pascalCase(
-                    owningAccount,
-                  )}Propagation`;
-                }
-
-                const transitGatewayRouteTableId = transitGatewayRouteTables.get(key);
-                if (transitGatewayRouteTableId === undefined) {
-                  throw new Error(`Transit Gateway Route Table ${key} not found`);
-                }
-=======
+                },
+              );
+            }
+
             // Evaluate Route Table Propagations
             for (const routeTableItem of tgwAttachmentItem.routeTablePropagations ?? []) {
               const propagationsKey = `${tgwAttachmentItem.transitGateway.name}_${routeTableItem}`;
@@ -202,13 +162,15 @@
               if (transitGatewayRouteTableId === undefined) {
                 throw new Error(`Transit Gateway Route Table ${propagationsKey} not found`);
               }
->>>>>>> 0448b3e2
-
-                new TransitGatewayRouteTablePropagation(this, id, {
+
+              new TransitGatewayRouteTablePropagation(
+                this,
+                `${pascalCase(tgwAttachmentItem.name)}${pascalCase(routeTableItem)}Propagation`,
+                {
                   transitGatewayAttachmentId,
                   transitGatewayRouteTableId,
-                });
-              }
+                },
+              );
             }
           }
         }
@@ -283,15 +245,12 @@
                 Logger.info(
                   `[network-associations-stack] Adding route ${routeItem.destinationCidrBlock} to TGW route table ${routeTableItem.name} for TGW ${tgwItem.name} in account: ${tgwItem.account}`,
                 );
-<<<<<<< HEAD
-                id = `${routeTableItem.name}-${routeItem.destinationCidrBlock}-${routeItem.attachment.vpcName}-${routeItem.attachment.account}`;
-                const key = `${routeItem.attachment.account}_${routeItem.attachment.vpcName}`;
-=======
                 routeTableId = `${routeTableItem.name}-${routeItem.destinationCidrBlock}-${routeItem.attachment.vpcName}-${routeItem.attachment.account}`;
->>>>>>> 0448b3e2
 
                 // Get TGW attachment ID
-                transitGatewayAttachmentId = transitGatewayAttachments.get(key);
+                transitGatewayAttachmentId = transitGatewayAttachments.get(
+                  `${routeItem.attachment.account}_${routeItem.attachment.vpcName}`,
+                );
 
                 if (!transitGatewayAttachmentId) {
                   throw new Error(
@@ -336,10 +295,11 @@
                 plId = pascalCase(
                   `${routeTableItem.name}${routeItem.destinationPrefixList}${routeItem.attachment.vpcName}${routeItem.attachment.account}`,
                 );
-                const key = `${routeItem.attachment.account}_${routeItem.attachment.vpcName}`;
 
                 // Get TGW attachment ID
-                transitGatewayAttachmentId = transitGatewayAttachments.get(key);
+                transitGatewayAttachmentId = transitGatewayAttachments.get(
+                  `${routeItem.attachment.account}_${routeItem.attachment.vpcName}`,
+                );
 
                 if (!transitGatewayAttachmentId) {
                   throw new Error(
@@ -391,19 +351,11 @@
 
       // Generate list of accounts with VPCs that needed to set up share
       const accountIds: string[] = [];
-      for (const vpcItem of [...props.networkConfig.vpcs, ...(props.networkConfig.vpcTemplates ?? [])] ?? []) {
-        // Only perform operations for this account and region
-        const vpcAccountIds = this.getVpcDeploymentDetails(vpcItem);
-
-        if (
-          vpcAccountIds.has(cdk.Stack.of(this).account) &&
-          vpcItem.region === cdk.Stack.of(this).region &&
-          vpcItem.useCentralEndpoints
-        ) {
-          for (const accountId of vpcAccountIds) {
-            if (!accountIds.includes(accountId)) {
-              accountIds.push(accountId);
-            }
+      for (const vpcItem of props.networkConfig.vpcs ?? []) {
+        if (vpcItem.region === cdk.Stack.of(this).region && vpcItem.useCentralEndpoints) {
+          const accountId = props.accountsConfig.getAccountId(vpcItem.account);
+          if (!accountIds.includes(accountId)) {
+            accountIds.push(accountId);
           }
         }
       }
@@ -447,11 +399,10 @@
     const resolverRuleMap = new Map<string, string>();
     const centralNetworkConfig = props.networkConfig.centralNetworkServices;
 
-    for (const vpcItem of [...props.networkConfig.vpcs, ...(props.networkConfig.vpcTemplates ?? [])] ?? []) {
-      // Only deploy to VPCs for this account and region
-      const vpcAccountIds = this.getVpcDeploymentDetails(vpcItem);
-
-      if (vpcAccountIds.has(cdk.Stack.of(this).account) && vpcItem.region === cdk.Stack.of(this).region) {
+    for (const vpcItem of props.networkConfig.vpcs ?? []) {
+      const accountId = props.accountsConfig.getAccountId(vpcItem.account);
+      // Only care about VPCs to be created in the current account and region
+      if (accountId === cdk.Stack.of(this).account && vpcItem.region == cdk.Stack.of(this).region) {
         // DNS firewall rule group associations
         for (const firewallItem of vpcItem.dnsFirewallRuleGroups ?? []) {
           // Throw error if centralNetworkConfig is undefined
@@ -767,66 +718,4 @@
       logRetentionInDays: this.logRetention,
     });
   }
-
-  /**
-   * Get the account ID(s) a VPC will be deployed to.
-   * @param vpcItem
-   * @returns
-   */
-  private getVpcDeploymentDetails(vpcItem: VpcConfig | VpcTemplatesConfig, accountNames?: boolean): Set<string> {
-    const accounts = new Set<string>();
-
-    // Set account IDs
-    if (NetworkConfigTypes.vpcConfig.is(vpcItem)) {
-      if (accountNames) {
-        accounts.add(vpcItem.account);
-      } else {
-        accounts.add(this.accountsConfig.getAccountId(vpcItem.account));
-      }
-    } else {
-      // Check if accounts/OUs are defined
-      if (!vpcItem.deploymentTargets.organizationalUnits && !vpcItem.deploymentTargets.accounts) {
-        throw new Error(
-          `[network-associations-stack] VPC ${vpcItem.name} does not specify account(s) or OU(s) for deployment. Please specify in deploymentTarget property.`,
-        );
-      }
-      // We ignore excluded regions for VPC templates since the region is explicit
-      if (vpcItem.deploymentTargets.excludedRegions) {
-        Logger.info(
-          `[network-associations-stack] VPC ${vpcItem.name} deployment target includes excludedRegions property. This property will be ignored.`,
-        );
-      }
-
-      // Filter relevant accounts based on OU mapping
-      let ouAccountNames: string[] = [];
-      if (vpcItem.deploymentTargets.organizationalUnits) {
-        let ouAccounts = [...this.accountsConfig.mandatoryAccounts, ...this.accountsConfig.workloadAccounts];
-
-        if (!vpcItem.deploymentTargets.organizationalUnits.includes('Root')) {
-          ouAccounts = [...this.accountsConfig.mandatoryAccounts, ...this.accountsConfig.workloadAccounts].filter(
-            item => vpcItem.deploymentTargets.organizationalUnits.includes(item.organizationalUnit),
-          );
-        }
-
-        ouAccountNames = ouAccounts.map(item => {
-          return item.name;
-        });
-      }
-
-      // Filter excluded accounts
-      let filteredAccounts = [...ouAccountNames, ...(vpcItem.deploymentTargets.accounts ?? [])];
-      if (vpcItem.deploymentTargets.excludedAccounts) {
-        filteredAccounts = [...ouAccountNames, ...(vpcItem.deploymentTargets.accounts ?? [])].filter(
-          item => !vpcItem.deploymentTargets.excludedAccounts.includes(item),
-        );
-      }
-
-      if (accountNames) {
-        filteredAccounts.forEach(item => accounts.add(item));
-      } else {
-        filteredAccounts.forEach(item => accounts.add(this.accountsConfig.getAccountId(item)));
-      }
-    }
-    return accounts;
-  }
 }