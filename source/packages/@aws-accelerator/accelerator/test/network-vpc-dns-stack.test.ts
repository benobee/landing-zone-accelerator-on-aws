--- conflicted
+++ resolved
@@ -129,18 +129,9 @@
                 ],
               ],
             },
-<<<<<<< HEAD
-            invokingAccountID: '333333333333',
-            invokingRegion: 'us-east-1',
+            invokingAccountID: '111111111111',
             parameterAccountID: '222222222222',
             parameterName: '/accelerator/kms/key-arn',
-            parameterRegion: 'us-east-1',
-=======
-            invokingAccountID: '111111111111',
-            region: 'us-east-1',
-            parameterAccountID: '222222222222',
-            parameterName: '/accelerator/kms/key-arn',
->>>>>>> 0448b3e2
           },
         },
       },
@@ -195,11 +186,7 @@
                               {
                                 Ref: 'AWS::Partition',
                               },
-<<<<<<< HEAD
                               ':iam::*:role/AWSAccelerator*',
-=======
-                              ':iam::222222222222:role/AWSAccelerator-CrossAccount-SsmParameter-Role',
->>>>>>> 0448b3e2
                             ],
                           ],
                         },
